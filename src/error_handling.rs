use std::{
    io::{stdout, IsTerminal},
    process::ExitCode,
    sync::Arc,
};

use anyhow::{Error, Result};
use clap::error::Error as ClapError;
use itertools::Itertools;
use log::error;
use winit::event_loop::EventLoop;

#[cfg(target_os = "windows")]
use crate::windows_attach_to_console;

use crate::{
    bridge::{send_ui, ParallelCommand},
<<<<<<< HEAD
    running_tracker::RUNNING_TRACKER,
    window::{show_error_window, EventPayload},
=======
    settings::Settings,
    window::{show_error_window, UserEvent},
>>>>>>> 5669d4cf
};

fn show_error(explanation: &str) -> ! {
    error!("{}", explanation);
    panic!("{}", explanation.to_string());
}

pub fn show_nvim_error(msg: &str) {
    send_ui(ParallelCommand::ShowError {
        lines: msg.split('\n').map(|s| s.to_string()).collect_vec(),
    });
}

/// Formats, logs and displays the given message.
#[macro_export]
macro_rules! error_msg {
    ($($arg:tt)+) => {
        let msg = format!($($arg)+);
        log::error!("{}", msg);
        $crate::error_handling::show_nvim_error(&msg);
    }
}

pub trait ResultPanicExplanation<T, E: ToString> {
    fn unwrap_or_explained_panic(self, explanation: &str) -> T;
}

impl<T, E: ToString> ResultPanicExplanation<T, E> for Result<T, E> {
    fn unwrap_or_explained_panic(self, explanation: &str) -> T {
        match self {
            Err(error) => {
                let explanation = format!("{}: {}", explanation, error.to_string());
                show_error(&explanation);
            }
            Ok(content) => content,
        }
    }
}

fn format_and_log_error_message(err: Error) -> String {
    let msg = format!("\
Neovide just crashed :(
This is the error that caused the crash. In case you don't know what to do with this, please feel free to report this on https://github.com/neovide/neovide/issues!

{err:?}"
    );
    log::error!("{}", msg);
    msg
}

<<<<<<< HEAD
fn handle_terminal_startup_errors(err: Error) -> i32 {
    eprintln!("{}", &format_and_log_error_message(err));
    1
}

fn handle_gui_startup_errors(err: Error, event_loop: EventLoop<EventPayload>) -> i32 {
    show_error_window(&format_and_log_error_message(err), event_loop);
    1
}

pub fn handle_startup_errors(err: Error, event_loop: EventLoop<EventPayload>) -> i32 {
=======
pub fn handle_startup_errors(
    err: Error,
    event_loop: EventLoop<UserEvent>,
    settings: Arc<Settings>,
) -> ExitCode {
>>>>>>> 5669d4cf
    // Command line output is always printed to the stdout/stderr
    if let Some(clap_error) = err.downcast_ref::<ClapError>() {
        #[cfg(target_os = "windows")]
        windows_attach_to_console();
        let _ = clap_error.print();
        ExitCode::from(clap_error.exit_code() as u8)
    } else if stdout().is_terminal() {
        eprintln!("{}", &format_and_log_error_message(err));
        ExitCode::from(1)
    } else {
        show_error_window(&format_and_log_error_message(err), event_loop, settings);
        ExitCode::from(1)
    }
}<|MERGE_RESOLUTION|>--- conflicted
+++ resolved
@@ -15,13 +15,8 @@
 
 use crate::{
     bridge::{send_ui, ParallelCommand},
-<<<<<<< HEAD
-    running_tracker::RUNNING_TRACKER,
+    settings::Settings,
     window::{show_error_window, EventPayload},
-=======
-    settings::Settings,
-    window::{show_error_window, UserEvent},
->>>>>>> 5669d4cf
 };
 
 fn show_error(explanation: &str) -> ! {
@@ -72,25 +67,11 @@
     msg
 }
 
-<<<<<<< HEAD
-fn handle_terminal_startup_errors(err: Error) -> i32 {
-    eprintln!("{}", &format_and_log_error_message(err));
-    1
-}
-
-fn handle_gui_startup_errors(err: Error, event_loop: EventLoop<EventPayload>) -> i32 {
-    show_error_window(&format_and_log_error_message(err), event_loop);
-    1
-}
-
-pub fn handle_startup_errors(err: Error, event_loop: EventLoop<EventPayload>) -> i32 {
-=======
 pub fn handle_startup_errors(
     err: Error,
-    event_loop: EventLoop<UserEvent>,
+    event_loop: EventLoop<EventPayload>,
     settings: Arc<Settings>,
 ) -> ExitCode {
->>>>>>> 5669d4cf
     // Command line output is always printed to the stdout/stderr
     if let Some(clap_error) = err.downcast_ref::<ClapError>() {
         #[cfg(target_os = "windows")]
