--- conflicted
+++ resolved
@@ -93,11 +93,7 @@
     )
 }
 
-<<<<<<< HEAD
-// Creates a shell command if needed on this platform (wsl or macOS)
-=======
 // Creates a shell command if needed on this platform
->>>>>>> 38fd9d75
 #[cfg(target_os = "macos")]
 fn create_platform_shell_command(command: &str, args: &[&str], _settings: &Settings) -> StdCommand {
     let (cmd, cmd_args) = build_login_cmd_args(command, args);
@@ -108,11 +104,7 @@
     result
 }
 
-<<<<<<< HEAD
-// Creates a shell command if needed on this platform (wsl or macOS)
-=======
 // Creates a shell command if needed on this platform
->>>>>>> 38fd9d75
 #[cfg(target_os = "linux")]
 fn create_platform_shell_command(command: &str, args: &[&str], _settings: &Settings) -> StdCommand {
     let mut result = StdCommand::new(command);
@@ -121,11 +113,7 @@
     result
 }
 
-<<<<<<< HEAD
-// Creates a shell command if needed on this platform (wsl or macOS)
-=======
 // Creates a shell command if needed on this platform
->>>>>>> 38fd9d75
 #[cfg(target_os = "windows")]
 fn create_platform_shell_command(command: &str, args: &[&str], settings: &Settings) -> StdCommand {
     if settings.get::<CmdLineSettings>().wsl {
@@ -274,11 +262,7 @@
 #[cfg(not(target_os = "macos"))]
 fn nvim_cmd_impl(bin: String, mut args: Vec<String>, settings: &Settings) -> TokioCommand {
     if cfg!(target_os = "windows") && settings.get::<CmdLineSettings>().wsl {
-<<<<<<< HEAD
-        args.insert(0, bin);
-=======
         args.insert(0, bin.clone());
->>>>>>> 38fd9d75
         let mut cmd = TokioCommand::new("wsl");
         cmd.args(["--shell-type", "login"]);
         cmd.arg("--");
