--- conflicted
+++ resolved
@@ -1,10 +1,6 @@
 use std::cell::RefCell;
 
-<<<<<<< HEAD
 use crate::{editor::DrawCommand, renderer::WindowDrawCommand, window::EventPayload};
-=======
-use crate::{editor::DrawCommand, window::UserEvent};
->>>>>>> 458af94b
 
 use winit::event_loop::EventLoopProxy;
 
@@ -23,36 +19,16 @@
         self.batch.borrow_mut().push(draw_command);
     }
 
-<<<<<<< HEAD
     pub fn send_batch(
         &self,
         winit_window_id: winit::window::WindowId,
         proxy: &EventLoopProxy<EventPayload>,
     ) {
-        let mut batch: Vec<DrawCommand> = self.batch.borrow_mut().split_off(0);
-        // Order the draw command batches such that window draw commands are handled first
-        // by grid id, and then by the draw command such that they are positioned first.
-        batch.sort_by_key(|draw_command| match draw_command {
-            DrawCommand::CloseWindow(_) => 0,
-            DrawCommand::Window { grid_id, command } => {
-                (grid_id + 1) * 100
-                    + match command {
-                        WindowDrawCommand::Position { .. } => 0,
-                        _ => 1,
-                    }
-            }
-            _ => 200,
-        });
         proxy
             .send_event(EventPayload::new(
-                batch.into(),
+                self.batch.borrow_mut().split_off(0).into(),
                 winit::window::WindowId::from(winit_window_id),
             ))
-=======
-    pub fn send_batch(&self, proxy: &EventLoopProxy<UserEvent>) {
-        proxy
-            .send_event(self.batch.borrow_mut().split_off(0).into())
->>>>>>> 458af94b
             .ok();
     }
 }