mod cursor;
mod draw_command_batcher;
mod grid;
mod style;
mod window;

use std::{collections::HashMap, sync::Arc, thread};

use log::{error, trace, warn};
use tokio::sync::mpsc::unbounded_channel;

use winit::event_loop::EventLoopProxy;

#[cfg(target_os = "macos")]
use winit::window::Theme;

#[cfg(target_os = "macos")]
use skia_safe::Color4f;

use crate::{
    bridge::{GuiOption, NeovimHandler, RedrawEvent, WindowAnchor},
    profiling::{tracy_named_frame, tracy_zone},
    renderer::{DrawCommand, WindowDrawCommand},
    running_tracker::RunningTracker,
    settings::Settings,
<<<<<<< HEAD
    window::{EventPayload, WindowCommand, WindowSettings},
=======
    units::{GridRect, GridSize},
    window::{UserEvent, WindowCommand, WindowSettings},
>>>>>>> 738c8a89
};

#[cfg(target_os = "macos")]
use crate::{cmd_line::CmdLineSettings, frame::Frame};

pub use cursor::{Cursor, CursorMode, CursorShape};
pub use draw_command_batcher::DrawCommandBatcher;
pub use style::{Colors, Style, UnderlineStyle};
pub use window::*;

const MODE_CMDLINE: u64 = 4;
pub const MSG_ZINDEX: u64 = 200; // See the documenation for nvim_open_win

#[derive(Clone, Debug, PartialEq, Eq)]
pub struct SortOrder {
    pub z_index: u64,
    composition_order: u64,
}

impl Ord for SortOrder {
    fn cmp(&self, other: &Self) -> std::cmp::Ordering {
        // The windows are sorted primarily by z_index, and inside the z_index by
        // composition_order. The composition_order is the window creation order with the special
        // case that every time a floating window is activated it gets the highest priority for
        // its z_index.
        let a = (self.z_index, (self.composition_order as i64));
        let b = (other.z_index, (other.composition_order as i64));
        a.cmp(&b)
    }
}

impl PartialOrd for SortOrder {
    fn partial_cmp(&self, other: &Self) -> Option<std::cmp::Ordering> {
        Some(self.cmp(other))
    }
}

#[derive(Clone, Debug, PartialEq)]
pub struct AnchorInfo {
    pub anchor_grid_id: u64,
    pub anchor_type: WindowAnchor,
    pub anchor_left: f64,
    pub anchor_top: f64,
    pub sort_order: SortOrder,
}

impl WindowAnchor {
    fn modified_top_left(
        &self,
        grid_left: f64,
        grid_top: f64,
        width: u64,
        height: u64,
    ) -> (f64, f64) {
        match self {
            WindowAnchor::NorthWest => (grid_left, grid_top),
            WindowAnchor::NorthEast => (grid_left - width as f64, grid_top),
            WindowAnchor::SouthWest => (grid_left, grid_top - height as f64),
            WindowAnchor::SouthEast => (grid_left - width as f64, grid_top - height as f64),
            WindowAnchor::Absolute => (grid_left, grid_top),
        }
    }
}

pub struct Editor {
    pub windows: HashMap<u64, Window>,
    pub cursor: Cursor,
    pub defined_styles: HashMap<u64, Arc<Style>>,
    pub mode_list: Vec<CursorMode>,
    pub draw_command_batcher: DrawCommandBatcher,
    pub current_mode_index: Option<u64>,
    pub ui_ready: bool,
    event_loop_proxy: EventLoopProxy<EventPayload>,
    #[allow(dead_code)]
    settings: Arc<Settings>,
    composition_order: u64,
}

impl Editor {
    pub fn new(event_loop_proxy: EventLoopProxy<EventPayload>, settings: Arc<Settings>) -> Self {
        Editor {
            windows: HashMap::new(),
            cursor: Cursor::new(),
            defined_styles: HashMap::new(),
            mode_list: Vec::new(),
            draw_command_batcher: DrawCommandBatcher::new(),
            current_mode_index: None,
            ui_ready: false,
            settings,
            event_loop_proxy,
            composition_order: 0,
        }
    }

    pub fn handle_redraw_event(
        &mut self,
        winit_window_id: winit::window::WindowId,
        event: RedrawEvent,
    ) {
        match event {
            RedrawEvent::SetTitle { mut title } => {
                tracy_zone!("EditorSetTitle");
                if title.is_empty() {
                    title = "Neovide".to_string()
                }
                let _ = self
                    .event_loop_proxy
                    .send_event(WindowCommand::TitleChanged(title).into());
            }
            RedrawEvent::ModeInfoSet { cursor_modes } => {
                tracy_zone!("EditorModeInfoSet");
                self.mode_list = cursor_modes;
                if let Some(current_mode_i) = self.current_mode_index {
                    if let Some(current_mode) = self.mode_list.get(current_mode_i as usize) {
                        self.cursor.change_mode(current_mode, &self.defined_styles)
                    }
                }
            }
            RedrawEvent::OptionSet { gui_option } => {
                tracy_zone!("EditorOptionSet");
                self.set_option(gui_option);
            }
            RedrawEvent::ModeChange { mode, mode_index } => {
                tracy_zone!("ModeChange");
                if let Some(cursor_mode) = self.mode_list.get(mode_index as usize) {
                    self.cursor.change_mode(cursor_mode, &self.defined_styles);
                    self.current_mode_index = Some(mode_index)
                } else {
                    self.current_mode_index = None
                }
                self.draw_command_batcher
                    .queue(DrawCommand::ModeChanged(mode));
            }
            RedrawEvent::MouseOn => {
                tracy_zone!("EditorMouseOn");
                let _ = self
                    .event_loop_proxy
                    .send_event(WindowCommand::SetMouseEnabled(true).into());
            }
            RedrawEvent::MouseOff => {
                tracy_zone!("EditorMouseOff");
                let _ = self
                    .event_loop_proxy
                    .send_event(WindowCommand::SetMouseEnabled(false).into());
            }
            RedrawEvent::BusyStart => {
                tracy_zone!("EditorBusyStart");
                trace!("Cursor off");
                self.cursor.enabled = false;
            }
            RedrawEvent::BusyStop => {
                tracy_zone!("EditorBusyStop");
                trace!("Cursor on");
                self.cursor.enabled = true;
            }
            RedrawEvent::Flush => {
                tracy_zone!("EditorFlush");
                trace!("Image flushed");
                tracy_named_frame!("neovim draw command flush");
                self.send_cursor_info();
                {
                    trace!("send_batch");
                    self.draw_command_batcher
                        .send_batch(winit_window_id, &self.event_loop_proxy);
                }
            }
            RedrawEvent::DefaultColorsSet { colors } => {
                tracy_zone!("EditorDefaultColorsSet");

                // Set the dark/light theme of window, so the titlebar text gets correct color.
                #[cfg(target_os = "macos")]
                if self.settings.get::<CmdLineSettings>().frame == Frame::Transparent {
                    let _ = self.event_loop_proxy.send_event(
                        WindowCommand::ThemeChanged(window_theme_for_background(colors.background))
                            .into(),
                    );
                }

                self.draw_command_batcher
                    .queue(DrawCommand::DefaultStyleChanged(Style::new(colors)));
                self.redraw_screen();
                self.draw_command_batcher
                    .send_batch(winit_window_id, &self.event_loop_proxy);
            }
            RedrawEvent::HighlightAttributesDefine { id, style } => {
                tracy_zone!("EditorHighlightAttributesDefine");
                self.defined_styles.insert(id, Arc::new(style));
            }
            RedrawEvent::CursorGoto {
                grid,
                column: left,
                row: top,
            } => {
                tracy_zone!("EditorCursorGoto");
                self.set_cursor_position(grid, left, top);
            }
            RedrawEvent::Resize {
                grid,
                width,
                height,
            } => {
                tracy_zone!("EditorResize");
                self.resize_window(grid, width, height);
            }
            RedrawEvent::GridLine {
                grid,
                row,
                column_start,
                cells,
            } => {
                tracy_zone!("EditorGridLine");
                self.set_ui_ready();
                let defined_styles = &self.defined_styles;
                let window = self.windows.get_mut(&grid);
                if let Some(window) = window {
                    window.draw_grid_line(
                        &mut self.draw_command_batcher,
                        row,
                        column_start,
                        cells,
                        defined_styles,
                    );
                }
            }
            RedrawEvent::Clear { grid } => {
                tracy_zone!("EditorClear");
                let window = self.windows.get_mut(&grid);
                if let Some(window) = window {
                    window.clear(&mut self.draw_command_batcher);
                }
            }
            RedrawEvent::Destroy { grid } => {
                tracy_zone!("EditorDestroy");
                self.close_window(grid)
            }
            RedrawEvent::Scroll {
                grid,
                top,
                bottom,
                left,
                right,
                rows,
                columns,
            } => {
                tracy_zone!("EditorScroll");
                let window = self.windows.get_mut(&grid);
                if let Some(window) = window {
                    window.scroll_region(
                        &mut self.draw_command_batcher,
                        GridRect::from_min_max((left, top), (right, bottom)),
                        GridSize::new(columns, rows),
                    );
                }
            }
            RedrawEvent::WindowPosition {
                grid,
                start_row,
                start_column,
                width,
                height,
            } => {
                tracy_zone!("EditorWindowPosition");
                self.set_window_position(grid, start_column, start_row, width, height)
            }
            RedrawEvent::WindowFloatPosition {
                grid,
                anchor,
                anchor_grid,
                anchor_column: anchor_left,
                anchor_row: anchor_top,
                z_index,
                comp_index,
                screen_row,
                screen_col,
                ..
            } => {
                tracy_zone!("EditorWindowFloatPosition");
                let anchor_type = if comp_index.is_some() {
                    WindowAnchor::Absolute
                } else {
                    self.composition_order += 1;
                    anchor
                };
                let sort_order = SortOrder {
                    z_index,
                    composition_order: comp_index.unwrap_or(self.composition_order),
                };
                let anchor = AnchorInfo {
                    anchor_grid_id: anchor_grid,
                    anchor_type,
                    anchor_left,
                    anchor_top,
                    sort_order,
                };
                self.set_window_float_position(grid, anchor, screen_col, screen_row)
            }
            RedrawEvent::WindowHide { grid } => {
                tracy_zone!("EditorWindowHide");
                let window = self.windows.get_mut(&grid);
                if let Some(window) = window {
                    window.anchor_info = None;
                    window.hide(&mut self.draw_command_batcher);
                }
            }
            RedrawEvent::WindowClose { grid } => {
                tracy_zone!("EditorWindowClose");
                self.close_window(grid)
            }
            RedrawEvent::MessageSetPosition {
                grid,
                row,
                scrolled,
                z_index,
                comp_index,
                ..
            } => {
                tracy_zone!("EditorMessageSetPosition");
                self.set_message_position(grid, row, scrolled, z_index, comp_index)
            }
            RedrawEvent::WindowViewport {
                grid,
                // Don't send viewport events if they don't have a scroll delta
                scroll_delta: Some(scroll_delta),
                ..
            } => {
                tracy_zone!("EditorWindowViewport");
                self.set_ui_ready();
                self.draw_command_batcher.queue(DrawCommand::Window {
                    grid_id: grid,
                    command: WindowDrawCommand::Viewport { scroll_delta },
                });
            }
            RedrawEvent::WindowViewportMargins {
                grid,
                top,
                bottom,
                left,
                right,
            } => {
                tracy_zone!("EditorWindowViewportMargins");
                self.draw_command_batcher.queue(DrawCommand::Window {
                    grid_id: grid,
                    command: WindowDrawCommand::ViewportMargins {
                        top,
                        bottom,
                        left,
                        right,
                    },
                });
            }
            // Interpreting suspend as a window minimize request
            RedrawEvent::Suspend => {
                let _ = self
                    .event_loop_proxy
                    .send_event(WindowCommand::Minimize.into());
            }
            RedrawEvent::NeovideSetRedraw(enable) => self
                .draw_command_batcher
                .set_enabled(enable, &self.event_loop_proxy),
            _ => {}
        };
    }

    fn close_window(&mut self, grid: u64) {
        if let Some(window) = self.windows.remove(&grid) {
            window.close(&mut self.draw_command_batcher);
            self.draw_command_batcher
                .queue(DrawCommand::CloseWindow(grid));
        }
    }

    fn resize_window(&mut self, grid: u64, width: u64, height: u64) {
        if let Some(window) = self.windows.get_mut(&grid) {
            window.resize(&mut self.draw_command_batcher, (width, height));
            if let Some(anchor_info) = &window.anchor_info {
                let anchor_info = anchor_info.clone();

                self.set_window_float_position(grid, anchor_info, None, None)
            }
        } else {
            let window = Window::new(
                grid,
                WindowType::Editor,
                None,
                (0.0, 0.0),
                (width, height),
                &mut self.draw_command_batcher,
            );
            self.windows.insert(grid, window);
        }
    }

    fn set_window_position(
        &mut self,
        grid: u64,
        start_left: u64,
        start_top: u64,
        width: u64,
        height: u64,
    ) {
        if let Some(window) = self.windows.get_mut(&grid) {
            window.position(
                &mut self.draw_command_batcher,
                None,
                (width, height),
                (start_left as f64, start_top as f64),
            );
            window.show(&mut self.draw_command_batcher);
        } else {
            let new_window = Window::new(
                grid,
                WindowType::Editor,
                None,
                (start_left as f64, start_top as f64),
                (width, height),
                &mut self.draw_command_batcher,
            );
            self.windows.insert(grid, new_window);
        }
    }

    fn set_window_float_position(
        &mut self,
        grid: u64,
        anchor: AnchorInfo,
        screen_col: Option<u64>,
        screen_row: Option<u64>,
    ) {
        if anchor.anchor_grid_id == grid {
            warn!("NeoVim requested a window to float relative to itself. This is not supported.");
            return;
        }

        let parent_position = self.get_window_top_left(anchor.anchor_grid_id);
        if let Some(window) = self.windows.get_mut(&grid) {
            let width = window.get_width();
            let height = window.get_height();
            let neovim_composed = anchor.anchor_type == WindowAnchor::Absolute;
            let (left, top, sort_order) =
                if neovim_composed {
                    // NOTE: screen_col is None when the window is just resized
                    if let (Some(screen_col), Some(screen_row)) = (screen_col, screen_row) {
                        (
                            screen_col as f64,
                            screen_row as f64,
                            anchor.sort_order.clone(),
                        )
                    } else {
                        let (left, top) = window.get_grid_position();
                        (left, top, anchor.sort_order.clone())
                    }
                } else {
                    let (mut modified_left, mut modified_top) = anchor
                        .anchor_type
                        .modified_top_left(anchor.anchor_left, anchor.anchor_top, width, height);

                    if let Some((parent_left, parent_top)) = parent_position {
                        modified_left += parent_left;
                        modified_top += parent_top;
                    }

                    // Only update the sort order if it's the first position request (no anchor_info), or
                    // the z_index changes
                    let sort_order = if let Some(old_anchor) = &window.anchor_info {
                        if anchor.sort_order.z_index == old_anchor.sort_order.z_index {
                            old_anchor.sort_order.clone()
                        } else {
                            anchor.sort_order.clone()
                        }
                    } else {
                        anchor.sort_order.clone()
                    };
                    (modified_left, modified_top, sort_order)
                };
            let mut anchor = anchor;
            anchor.sort_order = sort_order;

            window.position(
                &mut self.draw_command_batcher,
                Some(anchor),
                (width, height),
                (left, top),
            );
            window.show(&mut self.draw_command_batcher);
        } else {
            error!("Attempted to float window that does not exist.");
        }
    }

    fn set_message_position(
        &mut self,
        grid: u64,
        grid_top: u64,
        scrolled: bool,
        z_index: Option<u64>,
        comp_index: Option<u64>,
    ) {
        // HACK: workaround https://github.com/neovide/neovide/issues/3150 by ignoring grid id 0.
        // The real grid id should always be something else. But Neovim 0.11.3 sends an extra
        // msg_set_pos with grid id 0.
        if grid == 0 {
            return;
        }
        let z_index = z_index.unwrap_or(MSG_ZINDEX); // From the Neovim source code
        let parent_width = self
            .windows
            .get(&1)
            .map(|parent| parent.get_width())
            .unwrap_or(1);

        let anchor_info = AnchorInfo {
            anchor_grid_id: 1, // Base Grid
            anchor_type: WindowAnchor::NorthWest,
            anchor_left: 0.0,
            anchor_top: grid_top as f64,
            sort_order: SortOrder {
                z_index,
                composition_order: comp_index.unwrap_or(self.composition_order),
            },
        };

        if let Some(window) = self.windows.get_mut(&grid) {
            window.window_type = WindowType::Message { scrolled };
            window.position(
                &mut self.draw_command_batcher,
                Some(anchor_info),
                (parent_width, window.get_height()),
                (0.0, grid_top as f64),
            );
            window.show(&mut self.draw_command_batcher);
        } else {
            let new_window = Window::new(
                grid,
                WindowType::Message { scrolled },
                Some(anchor_info),
                (0.0, grid_top as f64),
                (parent_width, 1),
                &mut self.draw_command_batcher,
            );
            self.windows.insert(grid, new_window);
        }
    }

    fn get_window_top_left(&self, grid: u64) -> Option<(f64, f64)> {
        let window = self.windows.get(&grid)?;
        let window_anchor_info = &window.anchor_info;

        match window_anchor_info {
            Some(AnchorInfo {
                anchor_type: WindowAnchor::Absolute,
                ..
            }) => Some(window.get_grid_position()),
            Some(anchor_info) => {
                let (parent_anchor_left, parent_anchor_top) =
                    self.get_window_top_left(anchor_info.anchor_grid_id)?;

                let (anchor_modified_left, anchor_modified_top) =
                    anchor_info.anchor_type.modified_top_left(
                        anchor_info.anchor_left,
                        anchor_info.anchor_top,
                        window.get_width(),
                        window.get_height(),
                    );

                Some((
                    parent_anchor_left + anchor_modified_left,
                    parent_anchor_top + anchor_modified_top,
                ))
            }
            None => Some(window.get_grid_position()),
        }
    }

    fn set_cursor_position(&mut self, grid: u64, grid_left: u64, grid_top: u64) {
        let mut window = self.windows.get_mut(&grid);
        if let Some(window) = &mut window {
            if let Some(anchor) = window.anchor_info.as_mut() {
                // Neovim moves a window to the top of the layer each time the cursor enters it, so do the same here as well
                self.composition_order += 1;
                anchor.sort_order.composition_order = self.composition_order;
                self.draw_command_batcher.queue(DrawCommand::Window {
                    grid_id: grid,
                    command: WindowDrawCommand::SortOrder(anchor.sort_order.clone()),
                });
            }
        }

        if self.settings.get::<WindowSettings>().cursor_hack {
            if let Some(Window {
                window_type: WindowType::Message { .. },
                ..
            }) = window
            {
                // When the user presses ":" to type a command, the cursor is sent to the gutter
                // in position 1 (right after the ":"). In all other cases, we want to skip
                // positioning to avoid confusing movements.
                let intentional = grid_left == 1;
                // If the cursor was already in this message, we can still move within it.
                let already_there = self.cursor.parent_window_id == grid;
                // This ^ check alone is a bit buggy though, since it fails when the cursor is
                // technically still in the edit window but "temporarily" at the cmdline. (#1207)
                let using_cmdline = self
                    .current_mode_index
                    .map(|current| current == MODE_CMDLINE)
                    .unwrap_or(false);

                if !intentional && !already_there && !using_cmdline {
                    trace!(
                        "Cursor unexpectedly sent to message buffer {grid} ({grid_left}, {grid_top})"
                    );
                    return;
                }
            }
        }

        self.cursor.parent_window_id = grid;
        self.cursor.grid_position = (grid_left, grid_top);
    }

    fn send_cursor_info(&mut self) {
        tracy_zone!("send_cursor_info");
        let (grid_left, grid_top) = self.cursor.grid_position;
        if let Some(window) = self.windows.get(&self.cursor.parent_window_id) {
            let (character, style, double_width) = window.get_cursor_grid_cell(grid_left, grid_top);
            self.cursor.grid_cell = (character, style);
            self.cursor.double_width = double_width;
        } else {
            self.cursor.double_width = false;
            self.cursor.grid_cell = (" ".to_string(), None);
        }
        self.draw_command_batcher
            .queue(DrawCommand::UpdateCursor(self.cursor.clone()));
    }

    fn set_option(&mut self, gui_option: GuiOption) {
        trace!("Option set {:?}", &gui_option);

        match gui_option {
            GuiOption::GuiFont(guifont) => {
                if guifont == *"*" {
                    let _ = self
                        .event_loop_proxy
                        .send_event(WindowCommand::ListAvailableFonts.into());
                } else {
                    self.draw_command_batcher
                        .queue(DrawCommand::FontChanged(guifont));

                    self.redraw_screen();
                }
            }
            GuiOption::LineSpace(linespace) => {
                self.draw_command_batcher
                    .queue(DrawCommand::LineSpaceChanged(linespace as f32));

                self.redraw_screen();
            }
            _ => (),
        }
    }

    fn redraw_screen(&mut self) {
        for window in self.windows.values() {
            window.redraw(&mut self.draw_command_batcher);
        }
    }

    fn set_ui_ready(&mut self) {
        if !self.ui_ready {
            self.ui_ready = true;
            self.draw_command_batcher.queue(DrawCommand::UIReady);
        }
    }
}

pub fn start_editor_handler(
    winit_window_id: winit::window::WindowId,
    event_loop_proxy: EventLoopProxy<EventPayload>,
    running_tracker: RunningTracker,
    settings: Arc<Settings>,
) -> NeovimHandler {
    let (redraw_event_sender, mut redraw_event_receiver) = unbounded_channel();
    let (ui_command_sender, ui_command_receiver) = unbounded_channel();
    let handler = NeovimHandler::new(
        redraw_event_sender,
        ui_command_sender,
        ui_command_receiver,
        event_loop_proxy.clone(),
        running_tracker,
        settings.clone(),
    );
    thread::spawn(move || {
        let mut editor = Editor::new(event_loop_proxy, settings.clone());

        while let Some(editor_command) = redraw_event_receiver.blocking_recv() {
            editor.handle_redraw_event(winit_window_id, editor_command);
        }
    });
    handler
}

/// Based on formula in https://graphicdesign.stackexchange.com/questions/62368/automatically-select-a-foreground-color-based-on-a-background-color
/// Check if the color is light or dark
#[cfg(target_os = "macos")]
fn is_light_color(color: &Color4f) -> bool {
    0.2126 * color.r + 0.7152 * color.g + 0.0722 * color.b > 0.5
}

/// Get the proper dark/light theme for a background_color.
#[cfg(target_os = "macos")]
fn window_theme_for_background(background_color: Option<Color4f>) -> Option<Theme> {
    background_color?;

    match background_color.unwrap() {
        color if is_light_color(&color) => Some(Theme::Light),
        _ => Some(Theme::Dark),
    }
}<|MERGE_RESOLUTION|>--- conflicted
+++ resolved
@@ -23,12 +23,8 @@
     renderer::{DrawCommand, WindowDrawCommand},
     running_tracker::RunningTracker,
     settings::Settings,
-<<<<<<< HEAD
+    units::{GridRect, GridSize},
     window::{EventPayload, WindowCommand, WindowSettings},
-=======
-    units::{GridRect, GridSize},
-    window::{UserEvent, WindowCommand, WindowSettings},
->>>>>>> 738c8a89
 };
 
 #[cfg(target_os = "macos")]
@@ -385,9 +381,11 @@
                     .event_loop_proxy
                     .send_event(WindowCommand::Minimize.into());
             }
-            RedrawEvent::NeovideSetRedraw(enable) => self
-                .draw_command_batcher
-                .set_enabled(enable, &self.event_loop_proxy),
+            RedrawEvent::NeovideSetRedraw(enable) => self.draw_command_batcher.set_enabled(
+                enable,
+                winit_window_id,
+                &self.event_loop_proxy,
+            ),
             _ => {}
         };
     }
