--- conflicted
+++ resolved
@@ -59,11 +59,10 @@
             }
             WindowEvent::Ime(Ime::Commit(text)) => {
                 log::trace!("Ime commit {text}");
-<<<<<<< HEAD
-                send_ui(SerialCommand::Keyboard(text.to_string()), neovim_handler);
-=======
-                send_ui(SerialCommand::Keyboard(self.format_key_text(text, false)));
->>>>>>> 9ff21b85
+                send_ui(
+                    SerialCommand::Keyboard(self.format_key_text(text, false)),
+                    neovim_handler,
+                );
             }
             WindowEvent::Ime(Ime::Preedit(text, cursor_offset)) => {
                 self.ime_preedit = (text.to_string(), *cursor_offset)
