--- conflicted
+++ resolved
@@ -1,8 +1,5 @@
-<<<<<<< HEAD
 use std::sync::Arc;
-=======
 use std::{os::raw::c_void, str};
->>>>>>> af35b8a5
 
 use objc2::{
     declare_class, msg_send, msg_send_id, mutability,
