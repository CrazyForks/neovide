--- conflicted
+++ resolved
@@ -34,14 +34,13 @@
 backtrace = "0.3.74"
 clap = { version = "4.5.23", features = ["cargo", "derive", "env", "color"] }
 copypasta = "0.10.1"
-<<<<<<< HEAD
-csscolorparser = "0.6.2"
-derive-new = "0.6.0"
-dirs = "5.0.0"
-glamour = { version = "0.11.1", features = ["serde"] }
-flexi_logger = { version = "0.28.0", default-features = false }
-futures = "0.3.21"
 rustc-hash = "2.0.0"
+csscolorparser = "0.7.0"
+derive-new = "0.7.0"
+dirs = "5.0.1"
+glamour = { version = "0.15.0", features = ["serde"] }
+flexi_logger = { version = "0.29.8", default-features = false }
+futures = "0.3.31"
 gl = "0.14.0"
 # glutin = "0.32.0"
 # glutin = { path = "/Users/falcucci/clones/glutin/glutin" }
@@ -49,19 +48,7 @@
 # glutin-winit = "0.5.0"
 # glutin-winit = { path = "/Users/falcucci/clones/glutin/glutin-winit" } 
 glutin-winit = { git = "https://github.com/falcucci/glutin.git", branch = "multi-window-support" }
-image = { version = "0.25.0", default-features = false, features = ["ico"] }
-=======
-csscolorparser = "0.7.0"
-derive-new = "0.7.0"
-dirs = "5.0.1"
-glamour = { version = "0.15.0", features = ["serde"] }
-flexi_logger = { version = "0.29.8", default-features = false }
-futures = "0.3.31"
-gl = "0.14.0"
-glutin = "0.32.1"
-glutin-winit = "0.5.0"
 image = { version = "0.25.5", default-features = false, features = ["ico"] }
->>>>>>> 458af94b
 indoc = "2.0.5"
 itertools = "0.13.0"
 log = "0.4.22"
@@ -90,23 +77,14 @@
     "manual-lifetime",
     "fibers",
 ] }
-<<<<<<< HEAD
-unicode-segmentation = "1.9.0"
-which = "6.0.1"
+unicode-segmentation = "1.12.0"
+which = "7.0.1"
 # winit = { version = "=0.30.5", features = ["serde"] }
 # winit = { path = "/Users/falcucci/clones/winit", features = ["serde"] }
 winit = { git = "https://github.com/falcucci/winit.git", branch = "multi-window-support", features = ["serde"] }
-xdg = "2.4.1"
-notify-debouncer-full = "0.3.1"
-regex = "1.10.3"
-=======
-unicode-segmentation = "1.12.0"
-which = "7.0.1"
-winit = { version = "=0.30.7", features = ["serde"] }
 xdg = "2.5.2"
 notify-debouncer-full = "0.4.0"
 regex = "1.11.1"
->>>>>>> 458af94b
 
 [dev-dependencies]
 scoped-env = "2.1.0"
